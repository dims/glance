# The order of packages is significant, because pip processes them in the order
# of appearance. Changing the order has an impact on the overall integration
# process, which may cause wedges in the gate later.

# Hacking already pins down pep8, pyflakes and flake8
hacking<0.11,>=0.10.0

-e git+https://github.com/openstack/oslosphinx.git#egg=oslosphinx
-e git+https://github.com/openstack/oslotest.git#egg=oslotest

# For translations processing
Babel>=1.3

# Needed for testing
coverage>=3.6
fixtures>=1.3.1
mox3>=0.7.0
mock>=1.2
sphinx!=1.2.0,!=1.3b1,<1.3,>=1.1.2
requests!=2.8.0,>=2.5.2
testrepository>=0.0.18
testresources>=0.2.4
testscenarios>=0.4
testtools>=1.4.0
psutil<2.0.0,>=1.1.1
# Optional packages that should be installed when testing
PyMySQL>=0.6.2 # MIT License
psycopg2>=2.5
pysendfile>=2.0.0
qpid-python;python_version=='2.7'
xattr>=0.4
python-swiftclient>=2.2.0

<<<<<<< HEAD
# Glance catalog index
elasticsearch>=1.3.0
=======
# Documentation
oslosphinx>=2.5.0 # Apache-2.0
reno>=0.1.1  # Apache2
>>>>>>> d57a4fc4
<|MERGE_RESOLUTION|>--- conflicted
+++ resolved
@@ -31,11 +31,6 @@
 xattr>=0.4
 python-swiftclient>=2.2.0
 
-<<<<<<< HEAD
-# Glance catalog index
-elasticsearch>=1.3.0
-=======
 # Documentation
 oslosphinx>=2.5.0 # Apache-2.0
-reno>=0.1.1  # Apache2
->>>>>>> d57a4fc4
+reno>=0.1.1  # Apache2