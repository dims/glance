# The order of packages is significant, because pip processes them in the order
# of appearance. Changing the order has an impact on the overall integration
# process, which may cause wedges in the gate later.

# Hacking already pins down pep8, pyflakes and flake8
hacking<0.11,>=0.10.0

-e git+https://github.com/openstack/oslosphinx.git#egg=oslosphinx
-e git+https://github.com/openstack/oslotest.git#egg=oslotest

# For translations processing
Babel>=1.3

# Needed for testing
coverage>=3.6
fixtures>=1.3.1
mox3>=0.7.0
mock>=1.2
sphinx!=1.2.0,!=1.3b1,<1.3,>=1.1.2
requests!=2.8.0,>=2.5.2
testrepository>=0.0.18
testresources>=0.2.4
testscenarios>=0.4
testtools>=1.4.0
psutil<2.0.0,>=1.1.1
# Optional packages that should be installed when testing
PyMySQL>=0.6.2 # MIT License
psycopg2>=2.5
pysendfile>=2.0.0
qpid-python;python_version=='2.7'
xattr>=0.4
python-swiftclient>=2.2.0
<<<<<<< HEAD
reno>=0.1.1  # Apache2
=======

# Documentation
oslosphinx>=2.5.0 # Apache-2.0
reno>=0.1.1 # Apache2
>>>>>>> 69667155
<|MERGE_RESOLUTION|>--- conflicted
+++ resolved
@@ -30,11 +30,6 @@
 qpid-python;python_version=='2.7'
 xattr>=0.4
 python-swiftclient>=2.2.0
-<<<<<<< HEAD
-reno>=0.1.1  # Apache2
-=======
 
 # Documentation
-oslosphinx>=2.5.0 # Apache-2.0
-reno>=0.1.1 # Apache2
->>>>>>> 69667155
+reno>=0.1.1 # Apache2