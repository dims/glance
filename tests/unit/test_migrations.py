--- conflicted
+++ resolved
@@ -33,12 +33,7 @@
 
         self.options = dict(sql_connection=sql_connection,
                             verbose=False)
-<<<<<<< HEAD
         config.setup_logging(self.options, {})
-=======
-
-        config.setup_logging(self.options)
->>>>>>> a20158e7
 
     def tearDown(self):
         api.configure_db(self.options)
