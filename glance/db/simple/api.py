# Copyright 2012 OpenStack, Foundation
# Copyright 2013 IBM Corp.
# All Rights Reserved.
#
#    Licensed under the Apache License, Version 2.0 (the "License"); you may
#    not use this file except in compliance with the License. You may obtain
#    a copy of the License at
#
#         http://www.apache.org/licenses/LICENSE-2.0
#
#    Unless required by applicable law or agreed to in writing, software
#    distributed under the License is distributed on an "AS IS" BASIS, WITHOUT
#    WARRANTIES OR CONDITIONS OF ANY KIND, either express or implied. See the
#    License for the specific language governing permissions and limitations
#    under the License.

import copy
import functools
from operator import itemgetter
import uuid

from oslo_log import log as logging
from oslo_utils import timeutils
import six

from glance.common import exception
from glance.common import utils
from glance import i18n

LOG = logging.getLogger(__name__)
_ = i18n._
_LI = i18n._LI
_LW = i18n._LW

DATA = {
    'images': {},
    'members': {},
    'metadef_namespace_resource_types': [],
    'metadef_namespaces': [],
    'metadef_objects': [],
    'metadef_properties': [],
    'metadef_resource_types': [],
    'metadef_tags': [],
    'tags': {},
    'locations': [],
    'tasks': {},
    'task_info': {},
    'artifacts': {},
    'artifact_properties': {},
    'artifact_tags': {},
    'artifact_dependencies': {},
    'artifact_blobs': {},
    'artifact_blob_locations': {}
}

INDEX = 0


def log_call(func):
    @functools.wraps(func)
    def wrapped(*args, **kwargs):
<<<<<<< HEAD
        LOG.trace(_LI('Calling %(funcname)s: args=%(args)s, '
                     'kwargs=%(kwargs)s') %
=======
        LOG.info(_LI('Calling %(funcname)s: args=%(args)s, '
                     'kwargs=%(kwargs)s'),
>>>>>>> 7ba23467
                 {"funcname": func.__name__,
                  "args": args,
                  "kwargs": kwargs})
        output = func(*args, **kwargs)
<<<<<<< HEAD
        LOG.trace(_LI('Returning %(funcname)s: %(output)s') %
=======
        LOG.info(_LI('Returning %(funcname)s: %(output)s'),
>>>>>>> 7ba23467
                 {"funcname": func.__name__,
                  "output": output})
        return output
    return wrapped


def reset():
    global DATA
    DATA = {
        'images': {},
        'members': [],
        'metadef_namespace_resource_types': [],
        'metadef_namespaces': [],
        'metadef_objects': [],
        'metadef_properties': [],
        'metadef_resource_types': [],
        'metadef_tags': [],
        'tags': {},
        'locations': [],
        'tasks': {},
        'task_info': {},
        'artifacts': {}
    }


def clear_db_env(*args, **kwargs):
    """
    Setup global environment configuration variables.

    We have no connection-oriented environment variables, so this is a NOOP.
    """
    pass


def _get_session():
    return DATA


@utils.no_4byte_params
def _image_location_format(image_id, value, meta_data, status, deleted=False):
    dt = timeutils.utcnow()
    return {
        'id': str(uuid.uuid4()),
        'image_id': image_id,
        'created_at': dt,
        'updated_at': dt,
        'deleted_at': dt if deleted else None,
        'deleted': deleted,
        'url': value,
        'metadata': meta_data,
        'status': status,
    }


def _image_property_format(image_id, name, value):
    return {
        'image_id': image_id,
        'name': name,
        'value': value,
        'deleted': False,
        'deleted_at': None,
    }


def _image_member_format(image_id, tenant_id, can_share, status='pending'):
    dt = timeutils.utcnow()
    return {
        'id': str(uuid.uuid4()),
        'image_id': image_id,
        'member': tenant_id,
        'can_share': can_share,
        'status': status,
        'created_at': dt,
        'updated_at': dt,
    }


def _pop_task_info_values(values):
    task_info_values = {}
    for k, v in list(values.items()):
        if k in ['input', 'result', 'message']:
            values.pop(k)
            task_info_values[k] = v

    return task_info_values


def _format_task_from_db(task_ref, task_info_ref):
    task = copy.deepcopy(task_ref)
    if task_info_ref:
        task_info = copy.deepcopy(task_info_ref)
        task_info_values = _pop_task_info_values(task_info)
        task.update(task_info_values)
    return task


def _task_format(task_id, **values):
    dt = timeutils.utcnow()
    task = {
        'id': task_id,
        'type': 'import',
        'status': 'pending',
        'owner': None,
        'expires_at': None,
        'created_at': dt,
        'updated_at': dt,
        'deleted_at': None,
        'deleted': False,
    }
    task.update(values)
    return task


def _task_info_format(task_id, **values):
    task_info = {
        'task_id': task_id,
        'input': None,
        'result': None,
        'message': None,
    }
    task_info.update(values)
    return task_info


@utils.no_4byte_params
def _image_update(image, values, properties):
    # NOTE(bcwaldon): store properties as a list to match sqlalchemy driver
    properties = [{'name': k,
                   'value': v,
                   'image_id': image['id'],
                   'deleted': False} for k, v in properties.items()]
    if 'properties' not in image.keys():
        image['properties'] = []
    image['properties'].extend(properties)
    image.update(values)
    return image


def _image_format(image_id, **values):
    dt = timeutils.utcnow()
    image = {
        'id': image_id,
        'name': None,
        'owner': None,
        'locations': [],
        'status': 'queued',
        'protected': False,
        'is_public': False,
        'container_format': None,
        'disk_format': None,
        'min_ram': 0,
        'min_disk': 0,
        'size': None,
        'virtual_size': None,
        'checksum': None,
        'tags': [],
        'created_at': dt,
        'updated_at': dt,
        'deleted_at': None,
        'deleted': False,
    }

    locations = values.pop('locations', None)
    if locations is not None:
        image['locations'] = []
        for location in locations:
            location_ref = _image_location_format(image_id,
                                                  location['url'],
                                                  location['metadata'],
                                                  location['status'])
            image['locations'].append(location_ref)
            DATA['locations'].append(location_ref)

    return _image_update(image, values, values.pop('properties', {}))


def _filter_images(images, filters, context,
                   status='accepted', is_public=None,
                   admin_as_user=False):
    filtered_images = []
    if 'properties' in filters:
        prop_filter = filters.pop('properties')
        filters.update(prop_filter)

    if status == 'all':
        status = None

    visibility = filters.pop('visibility', None)

    for image in images:
        member = image_member_find(context, image_id=image['id'],
                                   member=context.owner, status=status)
        is_member = len(member) > 0
        has_ownership = context.owner and image['owner'] == context.owner
        can_see = (image['is_public'] or has_ownership or is_member or
                   (context.is_admin and not admin_as_user))
        if not can_see:
            continue

        if visibility:
            if visibility == 'public':
                if not image['is_public']:
                    continue
            elif visibility == 'private':
                if image['is_public']:
                    continue
                if not (has_ownership or (context.is_admin
                        and not admin_as_user)):
                    continue
            elif visibility == 'shared':
                if not is_member:
                    continue

        if is_public is not None:
            if not image['is_public'] == is_public:
                continue

        to_add = True
        for k, value in six.iteritems(filters):
            key = k
            if k.endswith('_min') or k.endswith('_max'):
                key = key[0:-4]
                try:
                    value = int(value)
                except ValueError:
                    msg = _("Unable to filter on a range "
                            "with a non-numeric value.")
                    raise exception.InvalidFilterRangeValue(msg)
            if k.endswith('_min'):
                to_add = image.get(key) >= value
            elif k.endswith('_max'):
                to_add = image.get(key) <= value
            elif k != 'is_public' and image.get(k) is not None:
                to_add = image.get(key) == value
            elif k == 'tags':
                filter_tags = value
                image_tags = image_tag_get_all(context, image['id'])
                for tag in filter_tags:
                    if tag not in image_tags:
                        to_add = False
                        break
            else:
                to_add = False
                for p in image['properties']:
                    properties = {p['name']: p['value'],
                                  'deleted': p['deleted']}
                    to_add |= (properties.get(key) == value and
                               properties.get('deleted') is False)

            if not to_add:
                break

        if to_add:
            filtered_images.append(image)

    return filtered_images


def _do_pagination(context, images, marker, limit, show_deleted,
                   status='accepted'):
    start = 0
    end = -1
    if marker is None:
        start = 0
    else:
        # Check that the image is accessible
        _image_get(context, marker, force_show_deleted=show_deleted,
                   status=status)

        for i, image in enumerate(images):
            if image['id'] == marker:
                start = i + 1
                break
        else:
            raise exception.ImageNotFound()

    end = start + limit if limit is not None else None
    return images[start:end]


def _sort_images(images, sort_key, sort_dir):
    sort_key = ['created_at'] if not sort_key else sort_key

    default_sort_dir = 'desc'

    if not sort_dir:
        sort_dir = [default_sort_dir] * len(sort_key)
    elif len(sort_dir) == 1:
        default_sort_dir = sort_dir[0]
        sort_dir *= len(sort_key)

    for key in ['created_at', 'id']:
        if key not in sort_key:
            sort_key.append(key)
            sort_dir.append(default_sort_dir)

    for key in sort_key:
        if images and not (key in images[0]):
            raise exception.InvalidSortKey()

    if any(dir for dir in sort_dir if dir not in ['asc', 'desc']):
        raise exception.InvalidSortDir()

    if len(sort_key) != len(sort_dir):
        raise exception.Invalid(message='Number of sort dirs does not match '
                                        'the number of sort keys')

    for key, dir in reversed(list(zip(sort_key, sort_dir))):
        reverse = dir == 'desc'
        images.sort(key=itemgetter(key), reverse=reverse)

    return images


def _image_get(context, image_id, force_show_deleted=False, status=None):
    try:
        image = DATA['images'][image_id]
    except KeyError:
        LOG.warn(_LW('Could not find image %s') % image_id)
        raise exception.ImageNotFound()

    if image['deleted'] and not (force_show_deleted
                                 or context.can_see_deleted):
        LOG.warn(_LW('Unable to get deleted image'))
        raise exception.ImageNotFound()

    if not is_image_visible(context, image):
        LOG.warn(_LW('Unable to get unowned image'))
        raise exception.Forbidden("Image not visible to you")

    return image


@log_call
def image_get(context, image_id, session=None, force_show_deleted=False):
    image = _image_get(context, image_id, force_show_deleted)
    return _normalize_locations(context, copy.deepcopy(image),
                                force_show_deleted=force_show_deleted)


@log_call
def image_get_all(context, filters=None, marker=None, limit=None,
                  sort_key=None, sort_dir=None,
                  member_status='accepted', is_public=None,
                  admin_as_user=False, return_tag=False):
    filters = filters or {}
    images = DATA['images'].values()
    images = _filter_images(images, filters, context, member_status,
                            is_public, admin_as_user)
    images = _sort_images(images, sort_key, sort_dir)
    images = _do_pagination(context, images, marker, limit,
                            filters.get('deleted'))

    force_show_deleted = True if filters.get('deleted') else False
    res = []
    for image in images:
        img = _normalize_locations(context, copy.deepcopy(image),
                                   force_show_deleted=force_show_deleted)
        if return_tag:
            img['tags'] = image_tag_get_all(context, img['id'])
        res.append(img)
    return res


@log_call
def image_property_create(context, values):
    image = _image_get(context, values['image_id'])
    prop = _image_property_format(values['image_id'],
                                  values['name'],
                                  values['value'])
    image['properties'].append(prop)
    return prop


@log_call
def image_property_delete(context, prop_ref, image_ref):
    prop = None
    for p in DATA['images'][image_ref]['properties']:
        if p['name'] == prop_ref:
            prop = p
    if not prop:
        raise exception.NotFound()
    prop['deleted_at'] = timeutils.utcnow()
    prop['deleted'] = True
    return prop


@log_call
def image_member_find(context, image_id=None, member=None,
                      status=None, include_deleted=False):
    filters = []
    images = DATA['images']
    members = DATA['members']

    def is_visible(member):
        return (member['member'] == context.owner or
                images[member['image_id']]['owner'] == context.owner)

    if not context.is_admin:
        filters.append(is_visible)

    if image_id is not None:
        filters.append(lambda m: m['image_id'] == image_id)
    if member is not None:
        filters.append(lambda m: m['member'] == member)
    if status is not None:
        filters.append(lambda m: m['status'] == status)

    for f in filters:
        members = filter(f, members)
    return [copy.deepcopy(m) for m in members]


@log_call
def image_member_count(context, image_id):
    """Return the number of image members for this image

    :param image_id: identifier of image entity
    """
    if not image_id:
        msg = _("Image id is required.")
        raise exception.Invalid(msg)

    members = DATA['members']
    return len([x for x in members if x['image_id'] == image_id])


@log_call
def image_member_create(context, values):
    member = _image_member_format(values['image_id'],
                                  values['member'],
                                  values.get('can_share', False),
                                  values.get('status', 'pending'))
    global DATA
    DATA['members'].append(member)
    return copy.deepcopy(member)


@log_call
def image_member_update(context, member_id, values):
    global DATA
    for member in DATA['members']:
        if member['id'] == member_id:
            member.update(values)
            member['updated_at'] = timeutils.utcnow()
            return copy.deepcopy(member)
    else:
        raise exception.NotFound()


@log_call
def image_member_delete(context, member_id):
    global DATA
    for i, member in enumerate(DATA['members']):
        if member['id'] == member_id:
            del DATA['members'][i]
            break
    else:
        raise exception.NotFound()


@log_call
@utils.no_4byte_params
def image_location_add(context, image_id, location):
    deleted = location['status'] in ('deleted', 'pending_delete')
    location_ref = _image_location_format(image_id,
                                          value=location['url'],
                                          meta_data=location['metadata'],
                                          status=location['status'],
                                          deleted=deleted)
    DATA['locations'].append(location_ref)
    image = DATA['images'][image_id]
    image.setdefault('locations', []).append(location_ref)


@log_call
@utils.no_4byte_params
def image_location_update(context, image_id, location):
    loc_id = location.get('id')
    if loc_id is None:
        msg = _("The location data has an invalid ID: %d") % loc_id
        raise exception.Invalid(msg)

    deleted = location['status'] in ('deleted', 'pending_delete')
    updated_time = timeutils.utcnow()
    delete_time = updated_time if deleted else None

    updated = False
    for loc in DATA['locations']:
        if loc['id'] == loc_id and loc['image_id'] == image_id:
            loc.update({"value": location['url'],
                        "meta_data": location['metadata'],
                        "status": location['status'],
                        "deleted": deleted,
                        "updated_at": updated_time,
                        "deleted_at": delete_time})
            updated = True
            break

    if not updated:
        msg = (_("No location found with ID %(loc)s from image %(img)s") %
               dict(loc=loc_id, img=image_id))
        LOG.warn(msg)
        raise exception.NotFound(msg)


@log_call
def image_location_delete(context, image_id, location_id, status,
                          delete_time=None):
    if status not in ('deleted', 'pending_delete'):
        msg = _("The status of deleted image location can only be set to "
                "'pending_delete' or 'deleted'.")
        raise exception.Invalid(msg)

    deleted = False
    for loc in DATA['locations']:
        if loc['id'] == location_id and loc['image_id'] == image_id:
            deleted = True
            delete_time = delete_time or timeutils.utcnow()
            loc.update({"deleted": deleted,
                        "status": status,
                        "updated_at": delete_time,
                        "deleted_at": delete_time})
            break

    if not deleted:
        msg = (_("No location found with ID %(loc)s from image %(img)s") %
               dict(loc=location_id, img=image_id))
        LOG.warn(msg)
        raise exception.NotFound(msg)


def _image_locations_set(context, image_id, locations):
    # NOTE(zhiyan): 1. Remove records from DB for deleted locations
    used_loc_ids = [loc['id'] for loc in locations if loc.get('id')]
    image = DATA['images'][image_id]
    for loc in image['locations']:
        if loc['id'] not in used_loc_ids and not loc['deleted']:
            image_location_delete(context, image_id, loc['id'], 'deleted')
    for i, loc in enumerate(DATA['locations']):
        if (loc['image_id'] == image_id and loc['id'] not in used_loc_ids and
                not loc['deleted']):
            del DATA['locations'][i]

    # NOTE(zhiyan): 2. Adding or update locations
    for loc in locations:
        if loc.get('id') is None:
            image_location_add(context, image_id, loc)
        else:
            image_location_update(context, image_id, loc)


def _image_locations_delete_all(context, image_id, delete_time=None):
    image = DATA['images'][image_id]
    for loc in image['locations']:
        if not loc['deleted']:
            image_location_delete(context, image_id, loc['id'], 'deleted',
                                  delete_time=delete_time)

    for i, loc in enumerate(DATA['locations']):
        if image_id == loc['image_id'] and loc['deleted'] == False:
            del DATA['locations'][i]


def _normalize_locations(context, image, force_show_deleted=False):
    """
    Generate suitable dictionary list for locations field of image.

    We don't need to set other data fields of location record which return
    from image query.
    """

    if image['status'] == 'deactivated' and not context.is_admin:
        # Locations are not returned for a deactivated image for non-admin user
        image['locations'] = []
        return image

    if force_show_deleted:
        locations = image['locations']
    else:
        locations = filter(lambda x: not x['deleted'], image['locations'])
    image['locations'] = [{'id': loc['id'],
                           'url': loc['url'],
                           'metadata': loc['metadata'],
                           'status': loc['status']}
                          for loc in locations]
    return image


@log_call
def image_create(context, image_values):
    global DATA
    image_id = image_values.get('id', str(uuid.uuid4()))

    if image_id in DATA['images']:
        raise exception.Duplicate()

    if 'status' not in image_values:
        raise exception.Invalid('status is a required attribute')

    allowed_keys = set(['id', 'name', 'status', 'min_ram', 'min_disk', 'size',
                        'virtual_size', 'checksum', 'locations', 'owner',
                        'protected', 'is_public', 'container_format',
                        'disk_format', 'created_at', 'updated_at', 'deleted',
                        'deleted_at', 'properties', 'tags'])

    incorrect_keys = set(image_values.keys()) - allowed_keys
    if incorrect_keys:
        raise exception.Invalid(
            'The keys %s are not valid' % str(incorrect_keys))

    image = _image_format(image_id, **image_values)
    DATA['images'][image_id] = image
    DATA['tags'][image_id] = image.pop('tags', [])

    return _normalize_locations(context, copy.deepcopy(image))


@log_call
def image_update(context, image_id, image_values, purge_props=False,
                 from_state=None):
    global DATA
    try:
        image = DATA['images'][image_id]
    except KeyError:
        raise exception.ImageNotFound()

    location_data = image_values.pop('locations', None)
    if location_data is not None:
        _image_locations_set(context, image_id, location_data)

    # replace values for properties that already exist
    new_properties = image_values.pop('properties', {})
    for prop in image['properties']:
        if prop['name'] in new_properties:
            prop['value'] = new_properties.pop(prop['name'])
        elif purge_props:
            # this matches weirdness in the sqlalchemy api
            prop['deleted'] = True

    image['updated_at'] = timeutils.utcnow()
    _image_update(image, image_values, new_properties)
    DATA['images'][image_id] = image
    return _normalize_locations(context, copy.deepcopy(image))


@log_call
def image_destroy(context, image_id):
    global DATA
    try:
        delete_time = timeutils.utcnow()
        DATA['images'][image_id]['deleted'] = True
        DATA['images'][image_id]['deleted_at'] = delete_time

        # NOTE(flaper87): Move the image to one of the deleted statuses
        # if it hasn't been done yet.
        if (DATA['images'][image_id]['status'] not in
                ['deleted', 'pending_delete']):
            DATA['images'][image_id]['status'] = 'deleted'

        _image_locations_delete_all(context, image_id,
                                    delete_time=delete_time)

        for prop in DATA['images'][image_id]['properties']:
            image_property_delete(context, prop['name'], image_id)

        members = image_member_find(context, image_id=image_id)
        for member in members:
            image_member_delete(context, member['id'])

        tags = image_tag_get_all(context, image_id)
        for tag in tags:
            image_tag_delete(context, image_id, tag)

        return _normalize_locations(context,
                                    copy.deepcopy(DATA['images'][image_id]))
    except KeyError:
        raise exception.ImageNotFound()


@log_call
def image_tag_get_all(context, image_id):
    return DATA['tags'].get(image_id, [])


@log_call
def image_tag_get(context, image_id, value):
    tags = image_tag_get_all(context, image_id)
    if value in tags:
        return value
    else:
        raise exception.NotFound()


@log_call
def image_tag_set_all(context, image_id, values):
    global DATA
    DATA['tags'][image_id] = values


@log_call
@utils.no_4byte_params
def image_tag_create(context, image_id, value):
    global DATA
    DATA['tags'][image_id].append(value)
    return value


@log_call
def image_tag_delete(context, image_id, value):
    global DATA
    try:
        DATA['tags'][image_id].remove(value)
    except ValueError:
        raise exception.NotFound()


def is_image_mutable(context, image):
    """Return True if the image is mutable in this context."""
    # Is admin == image mutable
    if context.is_admin:
        return True

    # No owner == image not mutable
    if image['owner'] is None or context.owner is None:
        return False

    # Image only mutable by its owner
    return image['owner'] == context.owner


def is_image_visible(context, image, status=None):
    """Return True if the image is visible in this context."""
    # Is admin == image visible
    if context.is_admin:
        return True

    # No owner == image visible
    if image['owner'] is None:
        return True

    # Image is_public == image visible
    if image['is_public']:
        return True

    # Perform tests based on whether we have an owner
    if context.owner is not None:
        if context.owner == image['owner']:
            return True

        # Figure out if this image is shared with that tenant
        if status == 'all':
            status = None
        members = image_member_find(context,
                                    image_id=image['id'],
                                    member=context.owner,
                                    status=status)
        if members:
            return True

    # Private image
    return False


def user_get_storage_usage(context, owner_id, image_id=None, session=None):
    images = image_get_all(context, filters={'owner': owner_id})
    total = 0
    for image in images:
        if image['status'] in ['killed', 'deleted']:
            continue

        if image['id'] != image_id:
            locations = [loc for loc in image['locations']
                         if loc.get('status') != 'deleted']
            total += (image['size'] * len(locations))
    return total


@log_call
def task_create(context, values):
    """Create a task object"""
    global DATA

    task_values = copy.deepcopy(values)
    task_id = task_values.get('id', str(uuid.uuid4()))
    required_attributes = ['type', 'status', 'input']
    allowed_attributes = ['id', 'type', 'status', 'input', 'result', 'owner',
                          'message', 'expires_at', 'created_at',
                          'updated_at', 'deleted_at', 'deleted']

    if task_id in DATA['tasks']:
        raise exception.Duplicate()

    for key in required_attributes:
        if key not in task_values:
            raise exception.Invalid('%s is a required attribute' % key)

    incorrect_keys = set(task_values.keys()) - set(allowed_attributes)
    if incorrect_keys:
        raise exception.Invalid(
            'The keys %s are not valid' % str(incorrect_keys))

    task_info_values = _pop_task_info_values(task_values)
    task = _task_format(task_id, **task_values)
    DATA['tasks'][task_id] = task
    task_info = _task_info_create(task['id'], task_info_values)

    return _format_task_from_db(task, task_info)


@log_call
def task_update(context, task_id, values):
    """Update a task object"""
    global DATA
    task_values = copy.deepcopy(values)
    task_info_values = _pop_task_info_values(task_values)
    try:
        task = DATA['tasks'][task_id]
    except KeyError:
        msg = "No task found with ID %s" % task_id
        LOG.debug(msg)
        raise exception.TaskNotFound(task_id=task_id)

    task.update(task_values)
    task['updated_at'] = timeutils.utcnow()
    DATA['tasks'][task_id] = task
    task_info = _task_info_update(task['id'], task_info_values)

    return _format_task_from_db(task, task_info)


@log_call
def task_get(context, task_id, force_show_deleted=False):
    task, task_info = _task_get(context, task_id, force_show_deleted)
    return _format_task_from_db(task, task_info)


def _task_get(context, task_id, force_show_deleted=False):
    try:
        task = DATA['tasks'][task_id]
    except KeyError:
        msg = _LW('Could not find task %s') % task_id
        LOG.warn(msg)
        raise exception.TaskNotFound(task_id=task_id)

    if task['deleted'] and not (force_show_deleted or context.can_see_deleted):
        msg = _LW('Unable to get deleted task %s') % task_id
        LOG.warn(msg)
        raise exception.TaskNotFound(task_id=task_id)

    if not _is_task_visible(context, task):
        msg = "Forbidding request, task %s is not visible" % task_id
        LOG.debug(msg)
        msg = _("Forbidding request, task %s is not visible") % task_id
        raise exception.Forbidden(msg)

    task_info = _task_info_get(task_id)

    return task, task_info


@log_call
def task_delete(context, task_id):
    global DATA
    try:
        DATA['tasks'][task_id]['deleted'] = True
        DATA['tasks'][task_id]['deleted_at'] = timeutils.utcnow()
        DATA['tasks'][task_id]['updated_at'] = timeutils.utcnow()
        return copy.deepcopy(DATA['tasks'][task_id])
    except KeyError:
        msg = "No task found with ID %s" % task_id
        LOG.debug(msg)
        raise exception.TaskNotFound(task_id=task_id)


@log_call
def task_get_all(context, filters=None, marker=None, limit=None,
                 sort_key='created_at', sort_dir='desc'):
    """
    Get all tasks that match zero or more filters.

    :param filters: dict of filter keys and values.
    :param marker: task id after which to start page
    :param limit: maximum number of tasks to return
    :param sort_key: task attribute by which results should be sorted
    :param sort_dir: direction in which results should be sorted (asc, desc)
    :return: tasks set
    """
    filters = filters or {}
    tasks = DATA['tasks'].values()
    tasks = _filter_tasks(tasks, filters, context)
    tasks = _sort_tasks(tasks, sort_key, sort_dir)
    tasks = _paginate_tasks(context, tasks, marker, limit,
                            filters.get('deleted'))

    filtered_tasks = []
    for task in tasks:
        filtered_tasks.append(_format_task_from_db(task, task_info_ref=None))

    return filtered_tasks


def _is_task_visible(context, task):
    """Return True if the task is visible in this context."""
    # Is admin == task visible
    if context.is_admin:
        return True

    # No owner == task visible
    if task['owner'] is None:
        return True

    # Perform tests based on whether we have an owner
    if context.owner is not None:
        if context.owner == task['owner']:
            return True

    return False


def _filter_tasks(tasks, filters, context, admin_as_user=False):
    filtered_tasks = []

    for task in tasks:
        has_ownership = context.owner and task['owner'] == context.owner
        can_see = (has_ownership or (context.is_admin and not admin_as_user))
        if not can_see:
            continue

        add = True
        for k, value in six.iteritems(filters):
            add = task[k] == value and task['deleted'] is False
            if not add:
                break

        if add:
            filtered_tasks.append(task)

    return filtered_tasks


def _sort_tasks(tasks, sort_key, sort_dir):
    reverse = False
    if tasks and not (sort_key in tasks[0]):
        raise exception.InvalidSortKey()
    keyfn = lambda x: (x[sort_key] if x[sort_key] is not None else '',
                       x['created_at'], x['id'])
    reverse = sort_dir == 'desc'
    tasks.sort(key=keyfn, reverse=reverse)
    return tasks


def _paginate_tasks(context, tasks, marker, limit, show_deleted):
    start = 0
    end = -1
    if marker is None:
        start = 0
    else:
        # Check that the task is accessible
        _task_get(context, marker, force_show_deleted=show_deleted)

        for i, task in enumerate(tasks):
            if task['id'] == marker:
                start = i + 1
                break
        else:
            if task:
                raise exception.TaskNotFound(task_id=task['id'])
            else:
                msg = _("Task does not exist")
                raise exception.NotFound(message=msg)

    end = start + limit if limit is not None else None
    return tasks[start:end]


def _task_info_create(task_id, values):
    """Create a Task Info for Task with given task ID"""
    global DATA
    task_info = _task_info_format(task_id, **values)
    DATA['task_info'][task_id] = task_info

    return task_info


def _task_info_update(task_id, values):
    """Update Task Info for Task with given task ID and updated values"""
    global DATA
    try:
        task_info = DATA['task_info'][task_id]
    except KeyError:
        msg = "No task info found with task id %s" % task_id
        LOG.debug(msg)
        raise exception.TaskNotFound(task_id=task_id)

    task_info.update(values)
    DATA['task_info'][task_id] = task_info

    return task_info


def _task_info_get(task_id):
    """Get Task Info for Task with given task ID"""
    global DATA
    try:
        task_info = DATA['task_info'][task_id]
    except KeyError:
        msg = _LW('Could not find task info %s') % task_id
        LOG.warn(msg)
        raise exception.TaskNotFound(task_id=task_id)

    return task_info


def _metadef_delete_namespace_content(get_func, key, context, namespace_name):
    global DATA
    metadefs = get_func(context, namespace_name)
    data = DATA[key]
    for metadef in metadefs:
        data.remove(metadef)
    return metadefs


@log_call
def metadef_namespace_create(context, values):
    """Create a namespace object"""
    global DATA

    namespace_values = copy.deepcopy(values)
    namespace_name = namespace_values.get('namespace')
    required_attributes = ['namespace', 'owner']
    allowed_attributes = ['namespace', 'owner', 'display_name', 'description',
                          'visibility', 'protected']

    for namespace in DATA['metadef_namespaces']:
        if namespace['namespace'] == namespace_name:
            msg = ("Can not create the metadata definition namespace. "
                   "Namespace=%s already exists.") % namespace_name
            LOG.debug(msg)
            raise exception.MetadefDuplicateNamespace(
                namespace_name=namespace_name)

    for key in required_attributes:
        if key not in namespace_values:
            raise exception.Invalid('%s is a required attribute' % key)

    incorrect_keys = set(namespace_values.keys()) - set(allowed_attributes)
    if incorrect_keys:
        raise exception.Invalid(
            'The keys %s are not valid' % str(incorrect_keys))

    namespace = _format_namespace(namespace_values)
    DATA['metadef_namespaces'].append(namespace)

    return namespace


@log_call
def metadef_namespace_update(context, namespace_id, values):
    """Update a namespace object"""
    global DATA
    namespace_values = copy.deepcopy(values)

    namespace = metadef_namespace_get_by_id(context, namespace_id)
    if namespace['namespace'] != values['namespace']:
        for db_namespace in DATA['metadef_namespaces']:
            if db_namespace['namespace'] == values['namespace']:
                msg = ("Invalid update. It would result in a duplicate"
                       " metadata definition namespace with the same"
                       " name of %s"
                       % values['namespace'])
                LOG.debug(msg)
                emsg = (_("Invalid update. It would result in a duplicate"
                          " metadata definition namespace with the same"
                          " name of %s")
                        % values['namespace'])
                raise exception.MetadefDuplicateNamespace(emsg)
    DATA['metadef_namespaces'].remove(namespace)

    namespace.update(namespace_values)
    namespace['updated_at'] = timeutils.utcnow()
    DATA['metadef_namespaces'].append(namespace)

    return namespace


@log_call
def metadef_namespace_get_by_id(context, namespace_id):
    """Get a namespace object"""
    try:
        namespace = next(namespace for namespace in DATA['metadef_namespaces']
                         if namespace['id'] == namespace_id)
    except StopIteration:
        msg = (_("Metadata definition namespace not found for id=%s")
               % namespace_id)
        LOG.warn(msg)
        raise exception.MetadefNamespaceNotFound(msg)

    if not _is_namespace_visible(context, namespace):
        msg = ("Forbidding request, metadata definition namespace=%s"
               " is not visible.") % namespace.namespace
        LOG.debug(msg)
        emsg = _("Forbidding request, metadata definition namespace=%s"
                 " is not visible.") % namespace.namespace
        raise exception.MetadefForbidden(emsg)

    return namespace


@log_call
def metadef_namespace_get(context, namespace_name):
    """Get a namespace object"""
    try:
        namespace = next(namespace for namespace in DATA['metadef_namespaces']
                         if namespace['namespace'] == namespace_name)
    except StopIteration:
        msg = "No namespace found with name %s" % namespace_name
        LOG.debug(msg)
        raise exception.MetadefNamespaceNotFound(
            namespace_name=namespace_name)

    _check_namespace_visibility(context, namespace, namespace_name)

    return namespace


@log_call
def metadef_namespace_get_all(context,
                              marker=None,
                              limit=None,
                              sort_key='created_at',
                              sort_dir='desc',
                              filters=None):
    """Get a namespaces list"""
    resource_types = filters.get('resource_types', []) if filters else []
    visibility = filters.get('visibility', None) if filters else None

    namespaces = []
    for namespace in DATA['metadef_namespaces']:
        if not _is_namespace_visible(context, namespace):
            continue

        if visibility and namespace['visibility'] != visibility:
            continue

        if resource_types:
            for association in DATA['metadef_namespace_resource_types']:
                if association['namespace_id'] == namespace['id']:
                    if association['name'] in resource_types:
                        break
            else:
                continue

        namespaces.append(namespace)

    return namespaces


@log_call
def metadef_namespace_delete(context, namespace_name):
    """Delete a namespace object"""
    global DATA

    namespace = metadef_namespace_get(context, namespace_name)
    DATA['metadef_namespaces'].remove(namespace)

    return namespace


@log_call
def metadef_namespace_delete_content(context, namespace_name):
    """Delete a namespace content"""
    global DATA
    namespace = metadef_namespace_get(context, namespace_name)
    namespace_id = namespace['id']

    objects = []

    for object in DATA['metadef_objects']:
        if object['namespace_id'] != namespace_id:
            objects.append(object)

    DATA['metadef_objects'] = objects

    properties = []

    for property in DATA['metadef_objects']:
        if property['namespace_id'] != namespace_id:
            properties.append(object)

    DATA['metadef_objects'] = properties

    return namespace


@log_call
def metadef_object_get(context, namespace_name, object_name):
    """Get a metadef object"""
    namespace = metadef_namespace_get(context, namespace_name)

    _check_namespace_visibility(context, namespace, namespace_name)

    for object in DATA['metadef_objects']:
        if (object['namespace_id'] == namespace['id'] and
                object['name'] == object_name):
            return object
    else:
        msg = ("The metadata definition object with name=%(name)s"
               " was not found in namespace=%(namespace_name)s."
               % {'name': object_name, 'namespace_name': namespace_name})
        LOG.debug(msg)
        raise exception.MetadefObjectNotFound(namespace_name=namespace_name,
                                              object_name=object_name)


@log_call
def metadef_object_get_by_id(context, namespace_name, object_id):
    """Get a metadef object"""
    namespace = metadef_namespace_get(context, namespace_name)

    _check_namespace_visibility(context, namespace, namespace_name)

    for object in DATA['metadef_objects']:
        if (object['namespace_id'] == namespace['id'] and
                object['id'] == object_id):
            return object
    else:
        msg = (_("Metadata definition object not found for id=%s")
               % object_id)
        LOG.warn(msg)
        raise exception.MetadefObjectNotFound(msg)


@log_call
def metadef_object_get_all(context, namespace_name):
    """Get a metadef objects list"""
    namespace = metadef_namespace_get(context, namespace_name)

    objects = []

    _check_namespace_visibility(context, namespace, namespace_name)

    for object in DATA['metadef_objects']:
        if object['namespace_id'] == namespace['id']:
            objects.append(object)

    return objects


@log_call
def metadef_object_create(context, namespace_name, values):
    """Create a metadef object"""
    global DATA

    object_values = copy.deepcopy(values)
    object_name = object_values['name']
    required_attributes = ['name']
    allowed_attributes = ['name', 'description', 'json_schema', 'required']

    namespace = metadef_namespace_get(context, namespace_name)

    for object in DATA['metadef_objects']:
        if (object['name'] == object_name and
                object['namespace_id'] == namespace['id']):
            msg = ("A metadata definition object with name=%(name)s"
                   " in namespace=%(namespace_name)s already exists."
                   % {'name': object_name, 'namespace_name': namespace_name})
            LOG.debug(msg)
            raise exception.MetadefDuplicateObject(
                object_name=object_name, namespace_name=namespace_name)

    for key in required_attributes:
        if key not in object_values:
            raise exception.Invalid('%s is a required attribute' % key)

    incorrect_keys = set(object_values.keys()) - set(allowed_attributes)
    if incorrect_keys:
        raise exception.Invalid(
            'The keys %s are not valid' % str(incorrect_keys))

    object_values['namespace_id'] = namespace['id']

    _check_namespace_visibility(context, namespace, namespace_name)

    object = _format_object(object_values)
    DATA['metadef_objects'].append(object)

    return object


@log_call
def metadef_object_update(context, namespace_name, object_id, values):
    """Update a metadef object"""
    global DATA

    namespace = metadef_namespace_get(context, namespace_name)

    _check_namespace_visibility(context, namespace, namespace_name)

    object = metadef_object_get_by_id(context, namespace_name, object_id)
    if object['name'] != values['name']:
        for db_object in DATA['metadef_objects']:
            if (db_object['name'] == values['name'] and
                    db_object['namespace_id'] == namespace['id']):
                msg = ("Invalid update. It would result in a duplicate"
                       " metadata definition object with same name=%(name)s "
                       " in namespace=%(namespace_name)s."
                       % {'name': object['name'],
                          'namespace_name': namespace_name})
                LOG.debug(msg)
                emsg = (_("Invalid update. It would result in a duplicate"
                          " metadata definition object with the same"
                          " name=%(name)s "
                          " in namespace=%(namespace_name)s.")
                        % {'name': object['name'],
                           'namespace_name': namespace_name})
                raise exception.MetadefDuplicateObject(emsg)
    DATA['metadef_objects'].remove(object)

    object.update(values)
    object['updated_at'] = timeutils.utcnow()
    DATA['metadef_objects'].append(object)

    return object


@log_call
def metadef_object_delete(context, namespace_name, object_name):
    """Delete a metadef object"""
    global DATA

    object = metadef_object_get(context, namespace_name, object_name)
    DATA['metadef_objects'].remove(object)

    return object


def metadef_object_delete_namespace_content(context, namespace_name,
                                            session=None):
    """Delete an object or raise if namespace or object doesn't exist."""
    return _metadef_delete_namespace_content(
        metadef_object_get_all, 'metadef_objects', context, namespace_name)


@log_call
def metadef_object_count(context, namespace_name):
    """Get metadef object count in a namespace"""
    namespace = metadef_namespace_get(context, namespace_name)

    _check_namespace_visibility(context, namespace, namespace_name)

    count = 0
    for object in DATA['metadef_objects']:
        if object['namespace_id'] == namespace['id']:
            count = count + 1

    return count


@log_call
def metadef_property_count(context, namespace_name):
    """Get properties count in a namespace"""
    namespace = metadef_namespace_get(context, namespace_name)

    _check_namespace_visibility(context, namespace, namespace_name)

    count = 0
    for property in DATA['metadef_properties']:
        if property['namespace_id'] == namespace['id']:
            count = count + 1

    return count


@log_call
def metadef_property_create(context, namespace_name, values):
    """Create a metadef property"""
    global DATA

    property_values = copy.deepcopy(values)
    property_name = property_values['name']
    required_attributes = ['name']
    allowed_attributes = ['name', 'description', 'json_schema', 'required']

    namespace = metadef_namespace_get(context, namespace_name)

    for property in DATA['metadef_properties']:
        if (property['name'] == property_name and
                property['namespace_id'] == namespace['id']):
            msg = ("Can not create metadata definition property. A property"
                   " with name=%(name)s already exists in"
                   " namespace=%(namespace_name)s."
                   % {'name': property_name,
                      'namespace_name': namespace_name})
            LOG.debug(msg)
            raise exception.MetadefDuplicateProperty(
                property_name=property_name,
                namespace_name=namespace_name)

    for key in required_attributes:
        if key not in property_values:
            raise exception.Invalid('%s is a required attribute' % key)

    incorrect_keys = set(property_values.keys()) - set(allowed_attributes)
    if incorrect_keys:
        raise exception.Invalid(
            'The keys %s are not valid' % str(incorrect_keys))

    property_values['namespace_id'] = namespace['id']

    _check_namespace_visibility(context, namespace, namespace_name)

    property = _format_property(property_values)
    DATA['metadef_properties'].append(property)

    return property


@log_call
def metadef_property_update(context, namespace_name, property_id, values):
    """Update a metadef property"""
    global DATA

    namespace = metadef_namespace_get(context, namespace_name)

    _check_namespace_visibility(context, namespace, namespace_name)

    property = metadef_property_get_by_id(context, namespace_name, property_id)
    if property['name'] != values['name']:
        for db_property in DATA['metadef_properties']:
            if (db_property['name'] == values['name'] and
                    db_property['namespace_id'] == namespace['id']):
                msg = ("Invalid update. It would result in a duplicate"
                       " metadata definition property with the same"
                       " name=%(name)s"
                       " in namespace=%(namespace_name)s."
                       % {'name': property['name'],
                          'namespace_name': namespace_name})
                LOG.debug(msg)
                emsg = (_("Invalid update. It would result in a duplicate"
                          " metadata definition property with the same"
                          " name=%(name)s"
                          " in namespace=%(namespace_name)s.")
                        % {'name': property['name'],
                           'namespace_name': namespace_name})
                raise exception.MetadefDuplicateProperty(emsg)
    DATA['metadef_properties'].remove(property)

    property.update(values)
    property['updated_at'] = timeutils.utcnow()
    DATA['metadef_properties'].append(property)

    return property


@log_call
def metadef_property_get_all(context, namespace_name):
    """Get a metadef properties list"""
    namespace = metadef_namespace_get(context, namespace_name)

    properties = []

    _check_namespace_visibility(context, namespace, namespace_name)

    for property in DATA['metadef_properties']:
        if property['namespace_id'] == namespace['id']:
            properties.append(property)

    return properties


@log_call
def metadef_property_get_by_id(context, namespace_name, property_id):
    """Get a metadef property"""
    namespace = metadef_namespace_get(context, namespace_name)

    _check_namespace_visibility(context, namespace, namespace_name)

    for property in DATA['metadef_properties']:
        if (property['namespace_id'] == namespace['id'] and
                property['id'] == property_id):
            return property
    else:
        msg = (_("Metadata definition property not found for id=%s")
               % property_id)
        LOG.warn(msg)
        raise exception.MetadefPropertyNotFound(msg)


@log_call
def metadef_property_get(context, namespace_name, property_name):
    """Get a metadef property"""
    namespace = metadef_namespace_get(context, namespace_name)

    _check_namespace_visibility(context, namespace, namespace_name)

    for property in DATA['metadef_properties']:
        if (property['namespace_id'] == namespace['id'] and
                property['name'] == property_name):
            return property
    else:
        msg = ("No property found with name=%(name)s in"
               " namespace=%(namespace_name)s "
               % {'name': property_name, 'namespace_name': namespace_name})
        LOG.debug(msg)
        raise exception.MetadefPropertyNotFound(namespace_name=namespace_name,
                                                property_name=property_name)


@log_call
def metadef_property_delete(context, namespace_name, property_name):
    """Delete a metadef property"""
    global DATA

    property = metadef_property_get(context, namespace_name, property_name)
    DATA['metadef_properties'].remove(property)

    return property


def metadef_property_delete_namespace_content(context, namespace_name,
                                              session=None):
    """Delete a property or raise if it or namespace doesn't exist."""
    return _metadef_delete_namespace_content(
        metadef_property_get_all, 'metadef_properties', context,
        namespace_name)


@log_call
def metadef_resource_type_create(context, values):
    """Create a metadef resource type"""
    global DATA

    resource_type_values = copy.deepcopy(values)
    resource_type_name = resource_type_values['name']

    allowed_attrubites = ['name', 'protected']

    for resource_type in DATA['metadef_resource_types']:
        if resource_type['name'] == resource_type_name:
            raise exception.Duplicate()

    incorrect_keys = set(resource_type_values.keys()) - set(allowed_attrubites)
    if incorrect_keys:
        raise exception.Invalid(
            'The keys %s are not valid' % str(incorrect_keys))

    resource_type = _format_resource_type(resource_type_values)
    DATA['metadef_resource_types'].append(resource_type)

    return resource_type


@log_call
def metadef_resource_type_get_all(context):
    """List all resource types"""
    return DATA['metadef_resource_types']


@log_call
def metadef_resource_type_get(context, resource_type_name):
    """Get a resource type"""
    try:
        resource_type = next(resource_type for resource_type in
                             DATA['metadef_resource_types']
                             if resource_type['name'] ==
                             resource_type_name)
    except StopIteration:
        msg = "No resource type found with name %s" % resource_type_name
        LOG.debug(msg)
        raise exception.MetadefResourceTypeNotFound(
            resource_type_name=resource_type_name)

    return resource_type


@log_call
def metadef_resource_type_association_create(context, namespace_name,
                                             values):
    global DATA

    association_values = copy.deepcopy(values)

    namespace = metadef_namespace_get(context, namespace_name)
    resource_type_name = association_values['name']
    resource_type = metadef_resource_type_get(context,
                                              resource_type_name)

    required_attributes = ['name', 'properties_target', 'prefix']
    allowed_attributes = copy.deepcopy(required_attributes)

    for association in DATA['metadef_namespace_resource_types']:
        if (association['namespace_id'] == namespace['id'] and
                association['resource_type'] == resource_type['id']):
            msg = ("The metadata definition resource-type association of"
                   " resource_type=%(resource_type_name)s to"
                   " namespace=%(namespace_name)s, already exists."
                   % {'resource_type_name': resource_type_name,
                      'namespace_name': namespace_name})
            LOG.debug(msg)
            raise exception.MetadefDuplicateResourceTypeAssociation(
                resource_type_name=resource_type_name,
                namespace_name=namespace_name)

    for key in required_attributes:
        if key not in association_values:
            raise exception.Invalid('%s is a required attribute' % key)

    incorrect_keys = set(association_values.keys()) - set(allowed_attributes)
    if incorrect_keys:
        raise exception.Invalid(
            'The keys %s are not valid' % str(incorrect_keys))

    association = _format_association(namespace, resource_type,
                                      association_values)
    DATA['metadef_namespace_resource_types'].append(association)

    return association


@log_call
def metadef_resource_type_association_get(context, namespace_name,
                                          resource_type_name):
    namespace = metadef_namespace_get(context, namespace_name)
    resource_type = metadef_resource_type_get(context, resource_type_name)

    for association in DATA['metadef_namespace_resource_types']:
        if (association['namespace_id'] == namespace['id'] and
                association['resource_type'] == resource_type['id']):
            return association
    else:
        msg = ("No resource type association found associated with namespace "
               "%s and resource type %s" % namespace_name, resource_type_name)
        LOG.debug(msg)
        raise exception.MetadefResourceTypeAssociationNotFound(
            resource_type_name=resource_type_name,
            namespace_name=namespace_name)


@log_call
def metadef_resource_type_association_get_all_by_namespace(context,
                                                           namespace_name):
    namespace = metadef_namespace_get(context, namespace_name)

    namespace_resource_types = []
    for resource_type in DATA['metadef_namespace_resource_types']:
        if resource_type['namespace_id'] == namespace['id']:
            namespace_resource_types.append(resource_type)

    return namespace_resource_types


@log_call
def metadef_resource_type_association_delete(context, namespace_name,
                                             resource_type_name):
    global DATA

    resource_type = metadef_resource_type_association_get(context,
                                                          namespace_name,
                                                          resource_type_name)
    DATA['metadef_namespace_resource_types'].remove(resource_type)

    return resource_type


@log_call
def metadef_tag_get(context, namespace_name, name):
    """Get a metadef tag"""
    namespace = metadef_namespace_get(context, namespace_name)
    _check_namespace_visibility(context, namespace, namespace_name)

    for tag in DATA['metadef_tags']:
        if tag['namespace_id'] == namespace['id'] and tag['name'] == name:
            return tag
    else:
        msg = ("The metadata definition tag with name=%(name)s"
               " was not found in namespace=%(namespace_name)s."
               % {'name': name, 'namespace_name': namespace_name})
        LOG.debug(msg)
        raise exception.MetadefTagNotFound(name=name,
                                           namespace_name=namespace_name)


@log_call
def metadef_tag_get_by_id(context, namespace_name, id):
    """Get a metadef tag"""
    namespace = metadef_namespace_get(context, namespace_name)
    _check_namespace_visibility(context, namespace, namespace_name)

    for tag in DATA['metadef_tags']:
        if tag['namespace_id'] == namespace['id'] and tag['id'] == id:
            return tag
    else:
        msg = (_("Metadata definition tag not found for id=%s") % id)
        LOG.warn(msg)
        raise exception.MetadefTagNotFound(msg)


@log_call
def metadef_tag_get_all(context, namespace_name, filters=None, marker=None,
                        limit=None, sort_key='created_at', sort_dir=None,
                        session=None):
    """Get a metadef tags list"""

    namespace = metadef_namespace_get(context, namespace_name)
    _check_namespace_visibility(context, namespace, namespace_name)

    tags = []
    for tag in DATA['metadef_tags']:
        if tag['namespace_id'] == namespace['id']:
            tags.append(tag)

    return tags


@log_call
def metadef_tag_create(context, namespace_name, values):
    """Create a metadef tag"""
    global DATA

    tag_values = copy.deepcopy(values)
    tag_name = tag_values['name']
    required_attributes = ['name']
    allowed_attributes = ['name']

    namespace = metadef_namespace_get(context, namespace_name)

    for tag in DATA['metadef_tags']:
        if tag['name'] == tag_name and tag['namespace_id'] == namespace['id']:
            msg = ("A metadata definition tag with name=%(name)s"
                   " in namespace=%(namespace_name)s already exists."
                   % {'name': tag_name, 'namespace_name': namespace_name})
            LOG.debug(msg)
            raise exception.MetadefDuplicateTag(
                name=tag_name, namespace_name=namespace_name)

    for key in required_attributes:
        if key not in tag_values:
            raise exception.Invalid('%s is a required attribute' % key)

    incorrect_keys = set(tag_values.keys()) - set(allowed_attributes)
    if incorrect_keys:
        raise exception.Invalid(
            'The keys %s are not valid' % str(incorrect_keys))

    tag_values['namespace_id'] = namespace['id']

    _check_namespace_visibility(context, namespace, namespace_name)

    tag = _format_tag(tag_values)
    DATA['metadef_tags'].append(tag)
    return tag


@log_call
def metadef_tag_create_tags(context, namespace_name, tag_list):
    """Create a metadef tag"""
    global DATA

    namespace = metadef_namespace_get(context, namespace_name)
    _check_namespace_visibility(context, namespace, namespace_name)

    required_attributes = ['name']
    allowed_attributes = ['name']
    data_tag_list = []
    tag_name_list = []
    for tag_value in tag_list:
        tag_values = copy.deepcopy(tag_value)
        tag_name = tag_values['name']

        for key in required_attributes:
            if key not in tag_values:
                raise exception.Invalid('%s is a required attribute' % key)

        incorrect_keys = set(tag_values.keys()) - set(allowed_attributes)
        if incorrect_keys:
            raise exception.Invalid(
                'The keys %s are not valid' % str(incorrect_keys))

        if tag_name in tag_name_list:
            msg = ("A metadata definition tag with name=%(name)s"
                   " in namespace=%(namespace_name)s already exists."
                   % {'name': tag_name, 'namespace_name': namespace_name})
            LOG.debug(msg)
            raise exception.MetadefDuplicateTag(
                name=tag_name, namespace_name=namespace_name)
        else:
            tag_name_list.append(tag_name)

        tag_values['namespace_id'] = namespace['id']
        data_tag_list.append(_format_tag(tag_values))

    DATA['metadef_tags'] = []
    for tag in data_tag_list:
        DATA['metadef_tags'].append(tag)

    return data_tag_list


@log_call
def metadef_tag_update(context, namespace_name, id, values):
    """Update a metadef tag"""
    global DATA

    namespace = metadef_namespace_get(context, namespace_name)

    _check_namespace_visibility(context, namespace, namespace_name)

    tag = metadef_tag_get_by_id(context, namespace_name, id)
    if tag['name'] != values['name']:
        for db_tag in DATA['metadef_tags']:
            if (db_tag['name'] == values['name'] and
                    db_tag['namespace_id'] == namespace['id']):
                msg = ("Invalid update. It would result in a duplicate"
                       " metadata definition tag with same name=%(name)s "
                       " in namespace=%(namespace_name)s."
                       % {'name': tag['name'],
                          'namespace_name': namespace_name})
                LOG.debug(msg)
                raise exception.MetadefDuplicateTag(
                    name=tag['name'], namespace_name=namespace_name)

    DATA['metadef_tags'].remove(tag)

    tag.update(values)
    tag['updated_at'] = timeutils.utcnow()
    DATA['metadef_tags'].append(tag)
    return tag


@log_call
def metadef_tag_delete(context, namespace_name, name):
    """Delete a metadef tag"""
    global DATA

    tags = metadef_tag_get(context, namespace_name, name)
    DATA['metadef_tags'].remove(tags)

    return tags


def metadef_tag_delete_namespace_content(context, namespace_name,
                                         session=None):
    """Delete an tag or raise if namespace or tag doesn't exist."""
    return _metadef_delete_namespace_content(
        metadef_tag_get_all, 'metadef_tags', context, namespace_name)


@log_call
def metadef_tag_count(context, namespace_name):
    """Get metadef tag count in a namespace"""
    namespace = metadef_namespace_get(context, namespace_name)

    _check_namespace_visibility(context, namespace, namespace_name)

    count = 0
    for tag in DATA['metadef_tags']:
        if tag['namespace_id'] == namespace['id']:
            count = count + 1

    return count


def _artifact_format(artifact_id, **values):
    dt = timeutils.utcnow()
    artifact = {
        'id': artifact_id,
        'type_name': None,
        'type_version_prefix': None,
        'type_version_suffix': None,
        'type_version_meta': None,
        'version_prefix': None,
        'version_suffix': None,
        'version_meta': None,
        'description': None,
        'visibility': None,
        'state': None,
        'owner': None,
        'scope': None,
        'tags': [],
        'properties': {},
        'blobs': [],
        'created_at': dt,
        'updated_at': dt,
        'deleted_at': None,
        'deleted': False,
    }

    artifact.update(values)
    return artifact


@log_call
def artifact_create(context, values, type_name, type_version):
    global DATA
    artifact_id = values.get('id', str(uuid.uuid4()))

    if artifact_id in DATA['artifacts']:
        raise exception.Duplicate()

    if 'state' not in values:
        raise exception.Invalid('state is a required attribute')

    allowed_keys = set(['id',
                        'type_name',
                        'type_version',
                        'name',
                        'version',
                        'description',
                        'visibility',
                        'state',
                        'owner',
                        'scope'])

    incorrect_keys = set(values.keys()) - allowed_keys
    if incorrect_keys:
        raise exception.Invalid(
            'The keys %s are not valid' % str(incorrect_keys))

    artifact = _artifact_format(artifact_id, **values)
    DATA['artifacts'][artifact_id] = artifact

    return copy.deepcopy(artifact)


def _artifact_get(context, artifact_id, type_name,
                  type_version=None):
    try:
        artifact = DATA['artifacts'][artifact_id]
        if (artifact['type_name'] != type_name or
                (type_version is not None and
                 artifact['type_version'] != type_version)):
            raise KeyError
    except KeyError:
        LOG.info(_LI('Could not find artifact %s'), artifact_id)
        raise exception.NotFound()

    if artifact['deleted_at']:
        LOG.info(_LI('Unable to get deleted image'))
        raise exception.NotFound()

    return artifact


@log_call
def artifact_get(context, artifact_id,
                 type_name,
                 type_version=None, session=None):
    artifact = _artifact_get(context, artifact_id, type_name,
                             type_version)
    return copy.deepcopy(artifact)


def _format_association(namespace, resource_type, association_values):
    association = {
        'namespace_id': namespace['id'],
        'resource_type': resource_type['id'],
        'properties_target': None,
        'prefix': None,
        'created_at': timeutils.utcnow(),
        'updated_at': timeutils.utcnow()

    }
    association.update(association_values)
    return association


def _format_resource_type(values):
    dt = timeutils.utcnow()
    resource_type = {
        'id': _get_metadef_id(),
        'name': values['name'],
        'protected': True,
        'created_at': dt,
        'updated_at': dt
    }
    resource_type.update(values)
    return resource_type


def _format_property(values):
    property = {
        'id': _get_metadef_id(),
        'namespace_id': None,
        'name': None,
        'json_schema': None
    }
    property.update(values)
    return property


def _format_namespace(values):
    dt = timeutils.utcnow()
    namespace = {
        'id': _get_metadef_id(),
        'namespace': None,
        'display_name': None,
        'description': None,
        'visibility': 'private',
        'protected': False,
        'owner': None,
        'created_at': dt,
        'updated_at': dt
    }
    namespace.update(values)
    return namespace


def _format_object(values):
    dt = timeutils.utcnow()
    object = {
        'id': _get_metadef_id(),
        'namespace_id': None,
        'name': None,
        'description': None,
        'json_schema': None,
        'required': None,
        'created_at': dt,
        'updated_at': dt
    }
    object.update(values)
    return object


def _format_tag(values):
    dt = timeutils.utcnow()
    tag = {
        'id': _get_metadef_id(),
        'namespace_id': None,
        'name': None,
        'created_at': dt,
        'updated_at': dt
    }
    tag.update(values)
    return tag


def _is_namespace_visible(context, namespace):
    """Return true if namespace is visible in this context"""
    if context.is_admin:
        return True

    if namespace.get('visibility', '') == 'public':
        return True

    if namespace['owner'] is None:
        return True

    if context.owner is not None:
        if context.owner == namespace['owner']:
            return True

    return False


def _check_namespace_visibility(context, namespace, namespace_name):
    if not _is_namespace_visible(context, namespace):
        msg = ("Forbidding request, metadata definition namespace=%s"
               " is not visible." % namespace_name)
        LOG.debug(msg)
        emsg = _("Forbidding request, metadata definition namespace=%s"
                 " is not visible.") % namespace_name
        raise exception.MetadefForbidden(emsg)


def _get_metadef_id():
    global INDEX
    INDEX += 1
    return INDEX<|MERGE_RESOLUTION|>--- conflicted
+++ resolved
@@ -59,22 +59,13 @@
 def log_call(func):
     @functools.wraps(func)
     def wrapped(*args, **kwargs):
-<<<<<<< HEAD
-        LOG.trace(_LI('Calling %(funcname)s: args=%(args)s, '
-                     'kwargs=%(kwargs)s') %
-=======
         LOG.info(_LI('Calling %(funcname)s: args=%(args)s, '
                      'kwargs=%(kwargs)s'),
->>>>>>> 7ba23467
                  {"funcname": func.__name__,
                   "args": args,
                   "kwargs": kwargs})
         output = func(*args, **kwargs)
-<<<<<<< HEAD
-        LOG.trace(_LI('Returning %(funcname)s: %(output)s') %
-=======
         LOG.info(_LI('Returning %(funcname)s: %(output)s'),
->>>>>>> 7ba23467
                  {"funcname": func.__name__,
                   "output": output})
         return output
